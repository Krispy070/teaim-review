import type { Express } from "express";
import express from "express";
import { createServer, type Server } from "http";
import { createProxyMiddleware } from "http-proxy-middleware";
import multer from "multer";
import FormData from "form-data";
import fetch from "node-fetch";
import archiver from "archiver";
import fs from "fs";
import { SignJWT, jwtVerify } from "jose";
import { testAdminRouter } from "./admin/test";
import testsRoutes from "./tests.routes";
import kapmemRoutes from "./kapmem.routes";
import memoryRoutes from "./memory/api";
import { testStubsRouter } from "./test-stubs.routes";
import { notif } from "./routes/notifications";
import { releases } from "./routes/releases";
import { rbulk } from "./routes/releases_tests_bulk";
import { dev } from "./routes/dev";
import { insights } from "./routes/insights";
import { kap } from "./routes/kap";
import { projectMembersRouter } from "./routes/projectMembers";
import { actionsApi } from "./routes/actions";
import { docsApi } from "./routes/docs";
import { projects } from "./routes/projects";
import { dashboard } from "./routes/dashboard";
import { exportsApi } from "./routes/exports";
import { docsPreview } from "./routes/docs_preview";
import { mywork } from "./routes/mywork";
import { etl } from "./routes/health_etl";
import { psettings } from "./routes/project_settings";
import { inbound } from "./routes/inbound_email";
import { retention } from "./routes/retention";
import { seed } from "./routes/project_seed";
import { ma } from "./routes/ma";
import { maGrid } from "./routes/ma_integrations_grid";
import { cadApi } from "./routes/ma_cadences";
import { inboundVerify } from "./routes/inbound_verify";
import { riskExports } from "./routes/ma_risk_exports";
import { training } from "./routes/training";
import { trainingBulk } from "./routes/training_bulk";
import { wizard } from "./routes/project_wizard";
import { pexport } from "./routes/project_export";
import { audit } from "./routes/audit";
import { ops } from "./routes/ops";
import { opsLogs } from "./routes/ops_logs";
import { sso } from "./routes/sso";
import { keys } from "./routes/api_keys";
import { pub } from "./routes/public";
import { projManage } from "./routes/projects_manage";
import { pexportJson } from "./routes/project_export_json";
import { pimportJson } from "./routes/project_import_json";
import { pexportFull } from "./routes/project_export_full";
import { prestoreFull } from "./routes/project_restore_full";
import { tnt } from "./routes/tenants";
import { issues } from "./routes/integration_issues";
import { tdiff } from "./routes/tenants_diff";
import { tsnap } from "./routes/tenants_snapshots";
import { alerts } from "./routes/alerts";
import { ausers } from "./routes/alert_users";
import { specs } from "./routes/integration_specs";
import { runs } from "./routes/integration_runs";
import { vault } from "./routes/secrets";
import { wh } from "./routes/webhooks";
import { runArt } from "./routes/integration_run_artifacts";
import { gsearch } from "./routes/search_global";
import briefs from "./routes/briefs";
import cal from "./routes/calendar";
import { tix } from "./routes/tickets";
import { snow } from "./routes/servicenow";
import { mins } from "./routes/meeting_insights";
import { tmb } from "./routes/ticket_mailbox";
import { trep } from "./routes/ticket_reply";
import { tsla } from "./routes/ticket_sla";
import { tthread } from "./routes/ticket_thread";
import { tatt } from "./routes/ticket_attachments";
import { slack } from "./routes/slack";
import { teams } from "./routes/teams";
import { clip } from "./routes/clip";
import conv from "./routes/conversations";
import { convBulk } from "./routes/conversations_bulk";
import { convSettings } from "./routes/conversations_settings";
import { toauth } from "./routes/teams_oauth";
import { tgraph } from "./routes/teams_graph_clip";
import origin from "./routes/insight_origin";
import docx from "./routes/docs_insights";
import tl from "./routes/timeline_insights";
import lineageAdmin from "./routes/admin_lineage";
import rx from "./routes/risks_insights";
import dc from "./routes/decisions_insights";
import roadmap from "./routes/roadmap";
import rimp from "./routes/roadmap_import";
import plan from "./routes/plan";
import ps from "./routes/plan_schedule";
import psync from "./routes/plan_sync";
import onb from "./routes/onboarding";
import od from "./routes/onboarding_digest";
import odpost from "./routes/onboarding_digest_post";
import op from "./routes/onboarding_push";
import opl from "./routes/onboarding_push_list";
import relMgr from "./routes/releaseManager";
import msg from "./routes/messaging";
import maCohorts from "./routes/ma_cohorts";
import tlib from "./routes/templates";
import announcements from "./routes/announcements";
import sdetail from "./routes/ma_separation_detail";
import mpost from "./routes/ma_checklist_post";
import off from "./routes/ma_offboarding";
import pp from "./routes/plan_prefs";
import pcounts from "./routes/plan_counts";
import pbf from "./routes/plan_bulk_filter";
import pexp from "./routes/plan_export_view";
import emailAdmin from "./routes/email_admin";
import mailgunWH from "./routes/email_webhooks";
import et from "./routes/email_trend";
import etc from "./routes/email_trend_category";
import esmtp from "./routes/email_smtp_health";
import eas from "./routes/email_app_settings";
import etest from "./routes/email_test_send";
import me from "./routes/me";
import pbump from "./routes/plan_bump";
import wh from "./routes/workers_health";
import { requireRole } from "./auth/supabaseAuth";
import { requireProject } from "./auth/projectAccess";
import { db } from "./db/client";
import { docs, docChunks, notifications, embedJobs, parseJobs } from "../shared/schema";
import { eq, sql, or, isNull, inArray } from "drizzle-orm";
import { chunkText, generateEmbeddings } from "./lib/embed";
import { extractKeywords, summarize } from "./lib/text";
import memoryRoutes from "./memory/api";

export async function registerRoutes(app: Express): Promise<Server> {
  // Secret for signing file access tokens (in production, use secure env var)
  const FILE_TOKEN_SECRET = new TextEncoder().encode(
    process.env.FILE_TOKEN_SECRET || 'dev-file-token-secret-change-in-production'
  );

  // Helper to generate file access token
  const generateFileToken = async (fileId: string, projectId: string): Promise<string> => {
    return await new SignJWT({ fileId, projectId })
      .setProtectedHeader({ alg: 'HS256' })
      .setExpirationTime('1h')
      .setIssuedAt()
      .sign(FILE_TOKEN_SECRET);
  };

  // Helper to verify file access token
  const verifyFileToken = async (token: string): Promise<{ fileId: string; projectId: string } | null> => {
    try {
      const { payload } = await jwtVerify(token, FILE_TOKEN_SECRET);
      if (payload.fileId && payload.projectId) {
        return { fileId: payload.fileId as string, projectId: payload.projectId as string };
      }
      return null;
    } catch (e) {
      return null;
    }
  };

  // Parse JSON bodies with 10MB limit
  app.use(express.json({ limit: '10mb' }));

  if (process.env.MEMORY_ENABLED === "1") {
    const { createMemoryRouter } = await import("./memory/api");
    app.use("/api/memory", createMemoryRouter());
  }
  
  // Mount test admin router (admin only)
  app.use("/admin/test", requireRole("admin"), testAdminRouter);
  
  // Mount test and kapmem routes (before catch-all /api/*)
  app.use("/", pub);
  app.use("/api/projects", projManage);
  app.use("/api/tests", requireRole("admin"), testsRoutes);
  app.use("/api/kapmem", kapmemRoutes);
<<<<<<< HEAD
  if (process.env.MEMORY_ENABLED === '1') {
    app.use("/api/memory", memoryRoutes);
  }
=======
  app.use("/api/memory", memoryRoutes);
>>>>>>> fe034f26
  app.use("/api/notifications", requireProject("member"), notif);
  app.use("/api/releases", requireProject("member"), releases);
  app.use("/api/releases", requireProject("member"), rbulk);
  app.use("/api/me", requireRole("member"), me);
  app.use("/api/dev", dev);
  app.use("/api/insights", requireProject("member"), insights);
  app.use("/api/kap", requireProject("member"), kap);
  app.use("/api/project-members", projectMembersRouter);
  app.use("/api/projects", projects);
  app.use("/api/actions", actionsApi);
  app.use("/api/docs", docsApi);
  app.use("/api/docs", docsPreview);
  app.use("/api/exports", exportsApi);
  app.use("/api/mywork", mywork);
  app.use("/api/dashboard", requireProject("member"), dashboard);
  app.use("/api/health", etl);
  app.use("/api/project-settings", psettings);
  app.use("/api/inbound", inbound);
  app.use("/api/inbound", inboundVerify);
  app.use("/api/retention", retention);
  app.use("/api/projects/seed", seed);
  app.use("/api/ma", ma);
  app.use("/api/ma/integrations", maGrid);
  app.use("/api/ma/cadences", cadApi);
  app.use("/api/training", training);
  app.use("/api/training", trainingBulk);
  app.use("/api/ma/risks", riskExports);
  app.use("/api/projects/wizard", wizard);
  app.use("/api/projects", pexport);
  app.use("/api/projects", pexportJson);
  app.use("/api/projects", pimportJson);
  app.use("/api/projects", pexportFull);
  app.use("/api/projects", prestoreFull);
  app.use("/api/audit", audit);
  app.use("/api/ops", ops);
  app.use("/api/ops", opsLogs);
  app.use("/api/workers", wh);
  app.use("/api/org/sso", sso);
  app.use("/api/keys", keys);
  app.use("/api/tenants", tnt);
  app.use("/api/ma/issues", issues);
  app.use("/api/tenants/diff", tdiff);
  app.use("/api/tenants/snapshots", tsnap);
  app.use("/api/alerts", alerts);
  app.use("/api/alert-users", ausers);
  app.use("/api/ma/integrations/specs", specs);
  app.use("/api/ma/runs", runs);
  app.use("/api/secrets", vault);
  app.use("/api/webhooks", wh);
  app.use("/api/ma/runs/artifacts", runArt);
  app.use("/api/search/global", gsearch);
  app.use("/api/briefs", briefs);
  app.use("/api/calendar", cal);
  app.use("/api/tickets", tix);
  app.use("/api/tickets/mailbox", tmb);
  app.use("/api/tickets/reply", trep);
  app.use("/api/tickets/sla", tsla);
  app.use("/api/tickets", tthread);
  app.use("/api/tickets/attachments", tatt);
  app.use("/api/slack", slack);
  app.use("/api/teams/oauth", toauth);
  app.use("/api/teams/clip", tgraph);
  app.use("/api/teams", teams);
  app.use("/api/clip", clip);
  app.use("/api/conversations", conv);
  app.use("/api/conversations", convBulk);
  app.use("/api/conversations", convSettings);
  app.use("/api/servicenow", snow);
  app.use("/api/meetings/insights", mins);
  app.use("/api/origin", origin);
  app.use("/api/docs", docx);
  app.use("/api/insights/timeline", tl);
  app.use("/api/insights/risks", rx);
  app.use("/api/insights/decisions", dc);
  app.use("/api/roadmap", roadmap);
  app.use("/api/roadmap", rimp);
  app.use("/api/plan", plan);
  app.use("/api/plan", ps);
  app.use("/api/plan/sync", psync);
  app.use("/api/plan/prefs", pp);
  app.use("/api/plan", pcounts);
  app.use("/api/plan", pbf);
  app.use("/api/plan", pexp);
  app.use("/api/plan", pbump);
  app.use("/api/onboarding", onb);
  app.use("/api/onboarding/digest", od);
  app.use("/api/onboarding/digest", odpost);
  app.use("/api/onboarding", op);
  app.use("/api/onboarding", opl);
  app.use("/api/release-manager", relMgr);
  app.use("/api/messaging", msg);
  app.use("/api/ma", maCohorts);
  app.use("/api/ma/separations", sdetail);
  app.use("/api/ma", mpost);
  app.use("/api/ma", off);
  app.use("/api/templates", tlib);
  app.use("/api/announcements", announcements);
  app.use("/api/email", emailAdmin);
  app.use("/api/email/webhooks", mailgunWH);
  app.use("/api/email", et);
  app.use("/api/email", etc);
  app.use("/api/email/smtp-health", esmtp);
  app.use("/api/email", eas);
  app.use("/api/email", etest);
  app.use("/api/admin/lineage", lineageAdmin);
  
  // Mount test stub endpoints (admin-gated within the router, not here)
  // These are specific endpoints for test runner, mounted early to intercept before proxy
  app.use("/api", testStubsRouter);
  
  // Shared utility: normalize filename by stripping leading emojis and invisible characters
  const normalizeFilename = (name: string, forComparison = false) => {
    let normalized = name
      // Strip leading emojis and pictographs (broader Unicode ranges)
      .replace(/^[\uD800-\uDFFF\u2600-\u27BF]+\s*/g, '')
      // Strip zero-width and invisible characters
      .replace(/[\u200B-\u200D\uFEFF]/g, '')
      .trim();
    
    // If normalization results in empty string, use placeholder
    if (!normalized) {
      normalized = '(untitled)';
    }
    
    return forComparison ? normalized.toLowerCase() : normalized;
  }
  
  // Documents Router - queries local Drizzle database (NOT Supabase)
  // MUST be mounted BEFORE the catch-all proxy to intercept /api/documents/* requests
  const documentsRouter = express.Router();
  
  documentsRouter.get("/list", requireProject("member"), async (req, res) => {
    try {
      const projectId = req.query.project_id as string;
      if (!projectId) {
        console.error("❌ Missing project_id");
        return res.status(400).json({ error: "project_id required" });
      }

      // Query docs with chunk counts using raw SQL for reliability
      const result = await db.execute(sql`
        SELECT 
          d.id,
          d.name as title,
          d.mime as mime_type,
          d.storage_path,
          d.created_at,
          COALESCE(COUNT(dc.id), 0) as chunk_count
        FROM docs d
        LEFT JOIN doc_chunks dc ON dc.doc_id = d.id
        WHERE d.project_id = ${projectId}
        GROUP BY d.id, d.name, d.mime, d.storage_path, d.created_at
        ORDER BY d.created_at DESC
        LIMIT 500
      `);
      
      const rows = (result as any).rows || result;
      const docRecords = rows.map((row: any) => ({
        id: row.id,
        title: row.title,
        mime_type: row.mime_type,
        storage_path: row.storage_path,
        created_at: row.created_at,
        chunk_count: Number(row.chunk_count) || 0
      }));

      // Generate signed URLs using Supabase storage client
      const supabaseUrl = process.env.SUPABASE_URL;
      const supabaseKey = process.env.SUPABASE_SERVICE_ROLE_KEY;
      
      if (!supabaseUrl || !supabaseKey) {
        console.error("Missing Supabase credentials");
        return res.json({ 
          items: docRecords.map((doc: any) => ({
            id: doc.id,
            title: doc.title,
            mime_type: doc.mime_type,
            chunk_count: doc.chunk_count || 0,
            created_at: doc.created_at,
            source: 'document_upload',
            signed_url: null
          }))
        });
      }

      const { createClient } = await import('@supabase/supabase-js');
      const supabase = createClient(supabaseUrl, supabaseKey);

      // Generate signed URLs for each document
      const itemsWithUrls = await Promise.all(
        docRecords.map(async (doc: any) => {
          let signedUrl = null;
          try {
            const { data, error } = await supabase.storage
              .from('project-artifacts')
              .createSignedUrl(doc.storage_path, 3600); // 1 hour expiry
            
            if (data?.signedUrl) {
              signedUrl = data.signedUrl;
            }
          } catch (err) {
            console.error(`Failed to generate signed URL for ${doc.id}:`, err);
          }

          const cleanTitle = normalizeFilename(doc.title);

          return {
            id: doc.id,
            title: cleanTitle || doc.title,
            mime_type: doc.mime_type,
            chunk_count: doc.chunk_count || 0,
            created_at: doc.created_at,
            source: 'document_upload',
            signed_url: signedUrl
          };
        })
      );

      return res.json({ items: itemsWithUrls });
    } catch (e: any) {
      console.error("Error listing docs:", e);
      return res.status(500).json({ error: "Failed to list documents" });
    }
  });
  
  documentsRouter.delete("/:docId", async (req, res) => {
    try {
      const { docId } = req.params;
      
      const [doc] = await db.select({ storagePath: docs.storagePath, projectId: docs.projectId }).from(docs).where(eq(docs.id, docId)).limit(1);
      
      if (!doc) {
        return res.status(404).json({ error: "Document not found" });
      }
      
      // Check project access before allowing delete
      const { assertProjectAccess } = await import("./auth/projectAccess");
      await assertProjectAccess(req, doc.projectId, "admin");
      
      const chunksDeleted = await db.delete(docChunks).where(eq(docChunks.docId, docId));
      await db.delete(docs).where(eq(docs.id, docId));
      
      let storageDeleted = false;
      if (doc?.storagePath) {
        try {
          const storagePath = doc.storagePath.replace('/tmp/ingest/', '');
          console.log(`Attempting to delete Supabase storage file: ${storagePath}`);
        } catch (storageErr) {
          console.warn("Failed to delete storage object:", storageErr);
        }
      }
      
      res.json({ 
        ok: true, 
        message: "Document deleted successfully",
        chunksDeleted: chunksDeleted ? 1 : 0,
        storageDeleted
      });
    } catch (e: any) {
      console.error("Error deleting document:", e);
      res.status(500).json({ error: "Failed to delete document" });
    }
  });
  
  app.use("/api/documents", documentsRouter);

  // Document Ingestion Routes (Drizzle-based)
  const upload = multer(); // memory storage
  
  // Check if filename already exists in project (excluding soft-deleted documents)
  app.get("/api/ingest/check-filename", requireProject("member"), async (req, res) => {
    try {
      const { project_id, filename } = req.query as { project_id?: string; filename?: string };
      if (!project_id || !filename) {
        return res.status(400).json({ error: "project_id and filename required" });
      }

      // Query only non-deleted documents (where deletedAt IS NULL)
      const existing = await db.select({ id: docs.id, name: docs.name })
        .from(docs)
        .where(sql`${docs.projectId} = ${project_id} AND ${docs.deletedAt} IS NULL`)
        .execute();

      const cleanFilename = normalizeFilename(filename, true);
      const isDuplicate = existing.some(doc => {
        const cleanDocName = normalizeFilename(doc.name, true);
        return cleanDocName === cleanFilename;
      });

      res.json({ exists: isDuplicate });
    } catch (e: any) {
      console.error("Error checking filename:", e);
      res.status(500).json({ error: "Failed to check filename" });
    }
  });
  
  // Export all documents in a project as a ZIP file
  app.get("/api/ingest/export.zip", requireProject("member"), async (req, res, next) => {
    try {
      const projectId = req.query.projectId as string;
      if (!projectId) {
        return res.status(400).json({ error: "projectId required" });
      }

      // Query all non-deleted documents for this project
      const documents = await db.select()
        .from(docs)
        .where(sql`${docs.projectId} = ${projectId} AND ${docs.deletedAt} IS NULL`)
        .execute();

      if (documents.length === 0) {
        return res.status(404).json({ error: "No documents found in this project" });
      }

      // Set response headers for ZIP download
      const timestamp = new Date().toISOString().split('T')[0];
      res.setHeader("Content-Type", "application/zip");
      res.setHeader("Content-Disposition", `attachment; filename="documents-${timestamp}.zip"`);

      // Create ZIP archive
      const archive = archiver("zip", { zlib: { level: 9 } });
      archive.on("error", (err: Error) => {
        console.error("Archive error:", err);
        next(err);
      });
      archive.pipe(res);

      // Add each document file to the archive
      const allowedPath = "/tmp/ingest/";
      for (const doc of documents) {
        if (doc.storagePath && doc.storagePath.startsWith(allowedPath) && fs.existsSync(doc.storagePath)) {
          const normalizedName = normalizeFilename(doc.name);
          archive.file(doc.storagePath, { name: normalizedName });
        } else {
          console.warn(`File not found or invalid path: ${doc.storagePath} for doc ${doc.id}`);
        }
      }

      await archive.finalize();
    } catch (e: any) {
      console.error("Error exporting documents:", e);
      res.status(500).json({ error: "Failed to export documents" });
    }
  });
  
  app.post("/api/ingest/doc", requireProject("member"), upload.single("file"), async (req, res, next) => {
    try {
      if (!req.file) return res.status(400).json({ error: "file missing" });
      const { orgId, projectId } = req.body;
      if (!orgId || !projectId) return res.status(400).json({ error: "orgId & projectId required" });

      // Send to FastAPI for text extraction
      const fd = new FormData();
      fd.append("file", req.file.buffer, { filename: req.file.originalname, contentType: req.file.mimetype });
      fd.append("orgId", orgId);
      fd.append("projectId", projectId);

      const r = await fetch(`http://127.0.0.1:8000/ingest/doc`, {
        method: "POST",
        body: fd as any,
        headers: (fd as any).getHeaders()
      });
      if (!r.ok) {
        const t = await r.text();
        return res.status(502).json({ error: "fastapi upstream failed", detail: t });
      }
      const out: any = await r.json();

      // Fix encoding: Python returns UTF-8 bytes as Latin-1 chars, re-encode properly
      const filenameBuffer = Buffer.from(out.filename, 'latin1');
      const properFilename = filenameBuffer.toString('utf8');
      
      // Normalize filename by stripping leading emojis and invisible characters
      const cleanFilename = normalizeFilename(properFilename);

      // Extract keywords and summary
      const keywords = extractKeywords(out.extractedText || "");
      const summary = summarize(out.extractedText || "");

      // Persist row to Postgres using Drizzle with extracted text
      const [row] = await db.insert(docs).values({
        id: out.docId,
        orgId,
        projectId,
        name: cleanFilename,
        mime: out.mime,
        sizeBytes: out.sizeBytes,
        storagePath: out.storagePath,
        fullText: out.extractedText || null,
        summary,
        keywords,
        meta: out.meta || (out.extractionError ? { extractionError: out.extractionError } : {})
      }).returning();

      // Enqueue background embedding job instead of processing synchronously
      let jobId: string | null = null;
      if (out.extractedText && out.extractedText.length > 0) {
        const [job] = await db.insert(embedJobs).values({
          docId: out.docId,
          projectId,
          status: "pending"
        }).returning();
        jobId = job.id;

        // Also enqueue parse job for insights extraction
        await db.insert(parseJobs).values({
          docId: out.docId,
          projectId,
          status: "pending"
        });
      }

      // Create notification
      await db.insert(notifications).values({
        orgId: orgId,
        projectId: projectId,
        kind: "doc_ingested",
        title: `Document uploaded: ${cleanFilename}`,
        payload: { docId: out.docId, name: cleanFilename }
      });

      res.status(202).json({ ok: true, doc: row, jobId, queued: !!jobId, keywords });
    } catch (e: any) {
      next(e);
    }
  });

  app.get("/api/ingest/list", requireProject("member"), async (req, res, next) => {
    try {
      const { projectId } = req.query as { projectId?: string };
      if (!projectId) return res.status(400).json({ error: "projectId required" });
      
      const rows = await db.select({
        id: docs.id,
        name: docs.name,
        mime: docs.mime,
        sizeBytes: docs.sizeBytes,
        summary: docs.summary,
        keywords: docs.keywords,
        createdAt: docs.createdAt
      }).from(docs)
        .where(sql`${docs.projectId} = ${projectId} AND ${docs.deletedAt} IS NULL`)
        .orderBy(sql`${docs.createdAt} DESC`);
      
      res.json({ ok: true, docs: rows });
    } catch (e: any) {
      next(e);
    }
  });

  // Get document detail
  app.get("/api/ingest/detail/:id", async (req, res, next) => {
    try {
      const id = req.params.id;
      const [row] = await db.select({
        id: docs.id,
        name: docs.name,
        mime: docs.mime,
        sizeBytes: docs.sizeBytes,
        fullText: docs.fullText,
        summary: docs.summary,
        keywords: docs.keywords,
        meta: docs.meta,
        projectId: docs.projectId,
        storagePath: docs.storagePath,
        createdAt: docs.createdAt
      }).from(docs)
        .where(sql`${docs.id} = ${id} AND ${docs.deletedAt} IS NULL`)
        .limit(1);
      
      if (!row) return res.status(404).json({ error: "not found" });
      
      // Check project access
      const { assertProjectAccess } = await import("./auth/projectAccess");
      await assertProjectAccess(req, row.projectId, "member");
      
      // Generate signed URL if document has storage path
      let signedUrl = null;
      if (row.storagePath) {
        // Check if it's a local file path or Supabase storage path
        if (row.storagePath.startsWith('/tmp/ingest/')) {
          // For local files, generate a signed token and append it to the URL
          const token = await generateFileToken(row.id, row.projectId);
          signedUrl = `/api/ingest/file/${row.id}?token=${token}`;
        } else {
          // For Supabase storage, generate signed URL
          try {
            const supabaseUrl = process.env.SUPABASE_URL;
            const supabaseKey = process.env.SUPABASE_SERVICE_ROLE_KEY;
            
            if (supabaseUrl && supabaseKey) {
              const { createClient } = await import('@supabase/supabase-js');
              const supabase = createClient(supabaseUrl, supabaseKey);
              const BUCKET = process.env.BUCKET || "project-artifacts";
              
              const { data, error } = await supabase.storage
                .from(BUCKET)
                .createSignedUrl(row.storagePath, 3600);
              
              if (!error && data?.signedUrl) {
                signedUrl = data.signedUrl;
              }
            }
          } catch (e) {
            console.error("Error generating signed URL:", e);
          }
        }
      }
      
      res.json({ ok: true, doc: { ...row, signedUrl } });
    } catch (e: any) {
      next(e);
    }
  });

  // Serve local document files with token-based authentication
  app.get("/api/ingest/file/:id", async (req, res, next) => {
    try {
      const id = req.params.id;
      const token = req.query.token as string;
      
      // Validate token
      if (!token) {
        return res.status(401).json({ error: "Token required" });
      }
      
      const tokenData = await verifyFileToken(token);
      if (!tokenData || tokenData.fileId !== id) {
        return res.status(401).json({ error: "Invalid or expired token" });
      }
      
      // Fetch file metadata
      const [row] = await db.select({
        storagePath: docs.storagePath,
        projectId: docs.projectId,
        mime: docs.mime,
        name: docs.name
      }).from(docs)
        .where(sql`${docs.id} = ${id} AND ${docs.deletedAt} IS NULL`)
        .limit(1);
      
      if (!row) return res.status(404).json({ error: "not found" });
      
      // Verify project ID from token matches the document
      if (row.projectId !== tokenData.projectId) {
        return res.status(403).json({ error: "Access denied" });
      }
      
      // Only serve local files
      if (!row.storagePath || !row.storagePath.startsWith('/tmp/ingest/')) {
        return res.status(400).json({ error: "Not a local file" });
      }
      
      // Check if file exists
      const fs = await import('fs');
      if (!fs.existsSync(row.storagePath)) {
        return res.status(404).json({ error: "File not found on disk" });
      }
      
      // Set content type and send file
      res.setHeader('Content-Type', row.mime || 'application/octet-stream');
      
      // Sanitize filename for Content-Disposition header (ASCII only)
      const safeName = row.name.replace(/[^\x20-\x7E]/g, '_');
      res.setHeader('Content-Disposition', `inline; filename="${safeName}"`);
      
      res.sendFile(row.storagePath);
    } catch (e: any) {
      next(e);
    }
  });

  // Soft delete document
  app.post("/api/ingest/delete/:id", async (req, res, next) => {
    try {
      const id = req.params.id;
      
      // Fetch document to get project_id and check access
      const [doc] = await db.select({ projectId: docs.projectId }).from(docs).where(eq(docs.id, id)).limit(1);
      if (!doc) return res.status(404).json({ error: "not found" });
      
      // Check project access before allowing delete
      const { assertProjectAccess } = await import("./auth/projectAccess");
      await assertProjectAccess(req, doc.projectId, "admin");
      
      await db.update(docs)
        .set({ deletedAt: new Date() })
        .where(eq(docs.id, id));
      res.json({ ok: true });
    } catch (e: any) {
      next(e);
    }
  });

  // Re-embed a document (enqueue job)
  app.post("/api/ingest/reembed/:id", async (req, res, next) => {
    try {
      const docId = req.params.id;
      
      // Verify document exists
      const docResults = await db.select({
        id: docs.id,
        projectId: docs.projectId
      })
        .from(docs)
        .where(eq(docs.id, docId))
        .limit(1);
      
      if (docResults.length === 0) {
        return res.status(404).json({ error: "doc not found" });
      }
      
      // Check project access before allowing re-embed
      const { assertProjectAccess } = await import("./auth/projectAccess");
      await assertProjectAccess(req, docResults[0].projectId, "admin");

      // First, delete existing chunks for this document
      await db.execute(sql`
        DELETE FROM doc_chunks WHERE doc_id = ${docId}
      `);

      // Enqueue new embedding job
      const [job] = await db.insert(embedJobs).values({
        docId,
        projectId: docResults[0].projectId,
        status: "pending"
      }).returning();

      // Also enqueue parse job for insights extraction
      await db.insert(parseJobs).values({
        docId,
        projectId: docResults[0].projectId,
        status: "pending"
      });

      res.json({ ok: true, jobId: job.id });
    } catch (e: any) {
      next(e);
    }
  });

  // Get job status
  app.get("/api/ingest/job/:id", async (req, res, next) => {
    try {
      const jobId = req.params.id;
      
      const jobResults = await db.select({
        id: embedJobs.id,
        docId: embedJobs.docId,
        projectId: embedJobs.projectId,
        status: embedJobs.status,
        attempts: embedJobs.attempts,
        lastError: embedJobs.lastError,
        createdAt: embedJobs.createdAt,
        updatedAt: embedJobs.updatedAt
      })
        .from(embedJobs)
        .where(eq(embedJobs.id, jobId))
        .limit(1);
      
      if (jobResults.length === 0) {
        return res.status(404).json({ error: "job not found" });
      }
      
      // Check project access before returning job details
      const { assertProjectAccess } = await import("./auth/projectAccess");
      await assertProjectAccess(req, jobResults[0].projectId, "member");
      
      res.json({ ok: true, job: jobResults[0] });
    } catch (e: any) {
      next(e);
    }
  });

  // Semantic search endpoint with pgvector ANN
  app.post("/api/search/docs", requireProject("member"), async (req, res, next) => {
    try {
      const { 
        query, 
        projectId, 
        limit = 10, 
        offset = 0,
        exactMatch = false,
        dateFrom,
        dateTo,
        mime
      } = req.body;
      
      if (!query || !projectId) {
        return res.status(400).json({ error: "query and projectId required" });
      }

      // Generate embedding for the search query
      const { generateEmbedding } = await import("./lib/embed");
      const queryEmbedding = await generateEmbedding(query);
      const vecLiteral = `[${queryEmbedding.join(',')}]`;

      // Build query with safe parameterized WHERE conditions
      let baseQuery = sql`
        SELECT 
          dc.id,
          dc.doc_id as "docId",
          dc.project_id as "projectId",
          dc.chunk,
          d.name as "docName",
          d.mime,
          d.created_at as "createdAt",
          (1 - (dc.embedding_vec <=> ${vecLiteral}::vector)) as similarity
        FROM doc_chunks dc
        JOIN docs d ON d.id = dc.doc_id
        WHERE dc.project_id = ${projectId}
          AND dc.embedding_vec IS NOT NULL
      `;

      // Add date filters with parameterized bindings
      if (dateFrom) {
        baseQuery = sql`${baseQuery} AND d.created_at >= ${dateFrom}::date`;
      }
      if (dateTo) {
        baseQuery = sql`${baseQuery} AND d.created_at < (${dateTo}::date + interval '1 day')`;
      }

      // Add mime type filter with safe ILIKE
      if (mime && mime !== "any") {
        if (mime === "pdf") {
          baseQuery = sql`${baseQuery} AND d.mime ILIKE '%pdf%'`;
        } else if (mime === "docx") {
          baseQuery = sql`${baseQuery} AND (d.mime ILIKE '%word%' OR d.name ILIKE '%.docx')`;
        } else if (mime === "txt") {
          baseQuery = sql`${baseQuery} AND (d.mime ILIKE '%text%' OR d.name ILIKE '%.txt')`;
        } else {
          baseQuery = sql`${baseQuery} AND d.mime ILIKE ${`%${mime}%`}`;
        }
      }

      // Add text filter for exact match with parameterized LIKE
      if (exactMatch) {
        const queryLower = query.toLowerCase();
        baseQuery = sql`${baseQuery} AND LOWER(dc.chunk) LIKE ${`%${queryLower}%`}`;
      }

      // Execute search with ordering and pagination
      const searchResults = await db.execute(sql`
        ${baseQuery}
        ORDER BY dc.embedding_vec <=> ${vecLiteral}::vector
        LIMIT ${limit}
        OFFSET ${offset}
      `);

      const rows = (searchResults as any).rows || searchResults;
      
      // Early return if no results
      if (rows.length === 0) {
        return res.json({ ok: true, results: [] });
      }

      // Format results with all metadata from joined query
      const results = rows.map((r: any) => ({
        id: r.id,
        docId: r.docId,
        docName: r.docName || "Unknown",
        chunk: r.chunk,
        similarity: r.similarity,
        mime: r.mime,
        createdAt: r.createdAt
      }));

      res.json({ ok: true, results });
    } catch (e: any) {
      console.error("Search error:", e);
      next(e);
    }
  });
  
  // Direct endpoints for problematic routes that need body forwarding
  app.post('/api/onboarding/start', async (req, res) => {
    try {
      console.log('[Direct] POST /onboarding/start');
      const headers: Record<string, string> = {
        'Content-Type': 'application/json',
      };
      if (req.headers['authorization']) headers['Authorization'] = String(req.headers['authorization']);
      if (process.env.DEV_AUTH === '1') {
        if (req.headers['x-dev-user']) headers['X-Dev-User'] = String(req.headers['x-dev-user']);
        if (req.headers['x-dev-org']) headers['X-Dev-Org'] = String(req.headers['x-dev-org']);
        if (req.headers['x-dev-role']) headers['X-Dev-Role'] = String(req.headers['x-dev-role']);
      }
      const response = await fetch('http://127.0.0.1:8000/onboarding/start', {
        method: 'POST',
        headers,
        body: JSON.stringify(req.body)
      });
      const data = await response.json();
      res.status(response.status).json(data);
    } catch (error: any) {
      console.error('[Direct] onboarding/start error:', error.message);
      res.status(500).json({ ok: false, error: error.message });
    }
  });
  
  app.post('/api/onboarding/respond', async (req, res) => {
    try {
      console.log('[Direct] POST /onboarding/respond');
      const headers: Record<string, string> = {
        'Content-Type': 'application/json',
      };
      if (req.headers['authorization']) headers['Authorization'] = String(req.headers['authorization']);
      if (process.env.DEV_AUTH === '1') {
        if (req.headers['x-dev-user']) headers['X-Dev-User'] = String(req.headers['x-dev-user']);
        if (req.headers['x-dev-org']) headers['X-Dev-Org'] = String(req.headers['x-dev-org']);
        if (req.headers['x-dev-role']) headers['X-Dev-Role'] = String(req.headers['x-dev-role']);
      }
      const response = await fetch('http://127.0.0.1:8000/onboarding/respond', {
        method: 'POST',
        headers,
        body: JSON.stringify(req.body)
      });
      const data = await response.json();
      res.status(response.status).json(data);
    } catch (error: any) {
      console.error('[Direct] onboarding/respond error:', error.message);
      res.status(500).json({ ok: false, error: error.message });
    }
  });
  
  app.post('/api/email/inbound-dev', async (req, res) => {
    try {
      console.log('[Direct] POST /email/inbound-dev');
      const headers: Record<string, string> = {
        'Content-Type': 'application/json',
      };
      if (req.headers['authorization']) headers['Authorization'] = String(req.headers['authorization']);
      if (process.env.DEV_AUTH === '1') {
        if (req.headers['x-dev-user']) headers['X-Dev-User'] = String(req.headers['x-dev-user']);
        if (req.headers['x-dev-org']) headers['X-Dev-Org'] = String(req.headers['x-dev-org']);
        if (req.headers['x-dev-role']) headers['X-Dev-Role'] = String(req.headers['x-dev-role']);
      }
      const response = await fetch('http://127.0.0.1:8000/email/inbound-dev', {
        method: 'POST',
        headers,
        body: JSON.stringify(req.body)
      });
      const data = await response.json();
      res.status(response.status).json(data);
    } catch (error: any) {
      console.error('[Direct] email/inbound-dev error:', error.message);
      res.status(500).json({ ok: false, error: error.message });
    }
  });

  app.post('/api/onboarding/send', async (req, res) => {
    try {
      console.log('[Direct] POST /onboarding/send');
      const headers: Record<string, string> = {
        'Content-Type': 'application/json',
      };
      if (req.headers['authorization']) headers['Authorization'] = String(req.headers['authorization']);
      if (process.env.DEV_AUTH === '1') {
        if (req.headers['x-dev-user']) headers['X-Dev-User'] = String(req.headers['x-dev-user']);
        if (req.headers['x-dev-org']) headers['X-Dev-Org'] = String(req.headers['x-dev-org']);
        if (req.headers['x-dev-role']) headers['X-Dev-Role'] = String(req.headers['x-dev-role']);
      }
      const response = await fetch('http://127.0.0.1:8000/onboarding/send', {
        method: 'POST',
        headers,
        body: JSON.stringify(req.body)
      });
      const data = await response.json();
      res.status(response.status).json(data);
    } catch (error: any) {
      console.error('[Direct] onboarding/send error:', error.message);
      res.status(500).json({ ok: false, error: error.message });
    }
  });

  // Mailgun webhook endpoint - use direct forward instead of broken proxy
  app.post('/api/email/mailgun', express.raw({type: '*/*', limit: '10mb'}), async (req, res) => {
    try {
      console.log('[Mailgun Direct] Forwarding webhook');
      const response = await fetch('http://127.0.0.1:8000/email/mailgun', {
        method: 'POST',
        headers: {
          'Content-Type': req.headers['content-type'] || 'application/x-www-form-urlencoded',
        },
        body: req.body
      });
      
      if (response.headers.get('content-type')?.includes('application/json')) {
        const data = await response.json();
        res.status(response.status).json(data);
      } else {
        const text = await response.text();
        res.status(response.status).send(text);
      }
    } catch (error: any) {
      console.error('[Mailgun Direct] Error:', error.message);
      res.status(500).json({ error: "Mailgun forward error", details: error.message });
    }
  });
  
  // Special handling for file upload endpoints (before general API forwarder)
  app.post('/api/branding/upload_*', express.raw({type: 'multipart/form-data', limit: '10mb'}), async (req, res) => {
    try {
      const path = req.path.replace('/api', ''); // /api/branding/upload_customer -> /branding/upload_customer
      const queryString = Object.keys(req.query).length > 0 ? '?' + new URLSearchParams(req.query as any).toString() : '';
      const url = `http://127.0.0.1:8000${path}${queryString}`;
      
      console.log(`[API Forward] ${req.method} ${req.path}${queryString} (multipart) -> ${path}${queryString}`);
      
      const response = await fetch(url, {
        method: req.method,
        headers: {
          // Preserve original Content-Type for multipart data
          'Content-Type': req.headers['content-type'],
          'User-Agent': req.headers['user-agent'] || 'Express-Forwarder',
          'Authorization': req.headers['authorization'],
          // Only forward dev headers when DEV_AUTH enabled
          ...(process.env.DEV_AUTH === '1' ? {
            'X-Dev-User': req.headers['x-dev-user'],
            'X-Dev-Org': req.headers['x-dev-org'],
            'X-Dev-Role': req.headers['x-dev-role'],
          } : {}),
        } as any,
        body: req.body // Forward raw body for multipart data
      });
      
      if (response.headers.get('content-type')?.includes('application/json')) {
        const data = await response.json();
        console.log(`[API Forward] Response ${response.status} for ${req.method} ${req.path}`);
        res.status(response.status).json(data);
      } else {
        const text = await response.text();
        console.log(`[API Forward] Response ${response.status} for ${req.method} ${req.path}`);
        res.status(response.status).send(text);
      }
    } catch (error: any) {
      console.error(`[API Forward] Error for ${req.method} ${req.path}:`, error.message);
      res.status(500).json({ error: "API forward error", details: error.message });
    }
  });

  // Direct forwarder for all API calls (replacing broken proxy)
  // Skip paths handled by Node.js routers (documents, tests, kapmem, ingest, etc.)
  app.all('/api/*', express.json({limit: '10mb'}), async (req, res, next) => {
    // Skip /api/documents/* and /api/ingest/* - handled by Express routers above
    if (req.path.startsWith('/api/documents') || req.path.startsWith('/api/ingest')) {
      return next();
    }
    
    try {
      const path = req.path.replace('/api', ''); // /api/ask -> /ask
      const queryString = Object.keys(req.query).length > 0 ? '?' + new URLSearchParams(req.query as any).toString() : '';
      const url = `http://127.0.0.1:8000${path}${queryString}`;
      
      console.log(`[API Forward] ${req.method} ${req.path}${queryString} -> ${path}${queryString}`);
      
      const response = await fetch(url, {
        method: req.method,
        headers: {
          // Only forward specific headers for security
          'Content-Type': req.headers['content-type'] || 'application/json',
          'User-Agent': req.headers['user-agent'] || 'Express-Forwarder',
          'Authorization': req.headers['authorization'],
          // Only forward dev headers when DEV_AUTH enabled
          ...(process.env.DEV_AUTH === '1' ? {
            'X-Dev-User': req.headers['x-dev-user'],
            'X-Dev-Org': req.headers['x-dev-org'],
            'X-Dev-Role': req.headers['x-dev-role'],
          } : {}),
        } as any,
        body: ['GET', 'HEAD'].includes(req.method) ? undefined : JSON.stringify(req.body)
      });
      
      if (response.headers.get('content-type')?.includes('application/json')) {
        const data = await response.json();
        console.log(`[API Forward] Response ${response.status} for ${req.method} ${req.path}`);
        res.status(response.status).json(data);
      } else {
        const text = await response.text();
        console.log(`[API Forward] Response ${response.status} for ${req.method} ${req.path}`);
        res.status(response.status).send(text);
      }
    } catch (error: any) {
      console.error(`[API Forward] Error for ${req.method} ${req.path}:`, error.message);
      res.status(500).json({ error: "API forward error", details: error.message });
    }
  });

  const httpServer = createServer(app);
  return httpServer;
}<|MERGE_RESOLUTION|>--- conflicted
+++ resolved
@@ -173,13 +173,10 @@
   app.use("/api/projects", projManage);
   app.use("/api/tests", requireRole("admin"), testsRoutes);
   app.use("/api/kapmem", kapmemRoutes);
-<<<<<<< HEAD
   if (process.env.MEMORY_ENABLED === '1') {
     app.use("/api/memory", memoryRoutes);
   }
-=======
-  app.use("/api/memory", memoryRoutes);
->>>>>>> fe034f26
+
   app.use("/api/notifications", requireProject("member"), notif);
   app.use("/api/releases", requireProject("member"), releases);
   app.use("/api/releases", requireProject("member"), rbulk);
