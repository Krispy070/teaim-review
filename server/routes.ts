--- conflicted
+++ resolved
@@ -11,11 +11,7 @@
 import { testAdminRouter } from "./admin/test";
 import testsRoutes from "./tests.routes";
 import kapmemRoutes from "./kapmem.routes";
-<<<<<<< HEAD
-import memoryRoutes from "./routes/memory";
-=======
 import memoryRoutes from "./memory/api";
->>>>>>> bbed8e24
 import { testStubsRouter } from "./test-stubs.routes";
 import { notif } from "./routes/notifications";
 import { releases } from "./routes/releases";
